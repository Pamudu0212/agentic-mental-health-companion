# app/orchestrator.py
from __future__ import annotations
from dataclasses import dataclass
from typing import List, Dict, Optional, Literal

# Agents
from .agents.safety import detect_crisis, detect_crisis_with_moderation
from .agents.mood import detect_mood
<<<<<<< HEAD
from .agents.encouragement import converse
from .agents.coach_agent import coach_draft
from .agents.critic_agent import critic_fix
=======
from .agents.strategy import suggest_strategy
from .agents.encouragement import encourage
>>>>>>> 9b892dae

# Crisis types
Crisis = Literal["none", "self_harm", "other_harm"]

CRISIS_MESSAGE = (
    "I’m really concerned about safety here. I can’t help with anything that could put "
    "you or others at risk. Please contact local emergency services or a crisis hotline right now. "
    "If you can, reach out to someone you trust so you’re not alone."
)

@dataclass
class TurnState:
    user_text: str
    history: Optional[List[Dict[str, str]]]  # [{role, content}]
    crisis: Crisis = "none"
    mood: str = "neutral"        # anger|joy|optimism|sadness|neutral|unknown
    strategy: str = ""
    encouragement: str = ""
    advice_given: bool = False  # tells the UI whether we intentionally gave a step

<<<<<<< HEAD
# ---------- Safety & heuristics ----------
UNSAFE_HINTS = ("kill","suicide","stab","shoot","harm","hurt","explode","bomb","attack","poison","unalive")
=======
# -----------------------
# Validation / Reconcile
# -----------------------
UNSAFE_HINTS = (
    "kill", "suicide", "stab", "shoot", "harm", "hurt", "explode", "bomb",
    "attack", "poison", "unalive",
)
>>>>>>> 9b892dae

def _likely_unsafe(s: str) -> bool:
    t = (s or "").lower()
    return any(k in t for k in UNSAFE_HINTS)

<<<<<<< HEAD
# Advice gating regexes
RE_HELP     = re.compile(r"\b(help|what should i do|advice|suggest|tip|how do i|can you help|how to)\b", re.I)
RE_QWORD    = re.compile(r"\b(what|how|why|when|where|who|should|could|can|would|will|do|did|am|is|are|may|might)\b", re.I)
RE_ASK_NAME = re.compile(r"\b(what('?s| is)\s+your\s+name|who\s+are\s+you)\b", re.I)
RE_SMALL    = re.compile(r"\b(how are you|what'?s up|wyd)\b", re.I)
RE_DISTRESS = re.compile(
    r"\b(stress|stressed|overwhelm|overwhelmed|anxious|anxiety|panic|sad|down|depress|lonely|alone|angry|upset|worried|scared|afraid|tired|exhausted|burn(?:ed|t)\b|can.?t\s+(cope|focus|sleep))",
    re.I,
)

SUPPORT_MOODS  = {"sadness","distress","anger"}
POSITIVE_MOODS = {"joy","optimism"}

def _safety_summary(state: TurnState) -> dict:
    """Calmer label: 'watch' only if the *message* shows distress language or moderation flagged crisis."""
    txt = (state.user_text or "")
    if state.crisis == "self_harm":  return {"level": "crisis_self",  "reason": "Self-harm risk detected"}
    if state.crisis == "other_harm": return {"level": "crisis_others","reason": "Risk to others detected"}
    if RE_DISTRESS.search(txt):      return {"level": "watch",       "reason": "Tense or distressed language"}
    return {"level": "safe", "reason": "No crisis indicators found"}

def validate_and_repair(state: TurnState) -> TurnState:
    # Crisis wins
=======
def validate_and_repair(state: TurnState) -> TurnState:
    """
    Enforce final invariants:
      - If any sign of crisis appears in outputs → crisis mode wins.
      - Encouragement must mention/align with strategy if we’re not in crisis.
    """
>>>>>>> 9b892dae
    if state.crisis != "none":
        state.mood = "unknown"
        state.strategy = ""
        state.encouragement = CRISIS_MESSAGE
        state.advice_given = False
        return state

<<<<<<< HEAD
    # Defense-in-depth
=======
    # post-safety scan of generated text (defense-in-depth)
>>>>>>> 9b892dae
    if _likely_unsafe(state.strategy) or _likely_unsafe(state.encouragement):
        state.crisis = "self_harm"  # generic fallback
        state.mood = "unknown"
        state.strategy = ""
        state.encouragement = CRISIS_MESSAGE
        state.advice_given = False
        return state

<<<<<<< HEAD
    # If we intentionally provided advice, ensure the strategy is echoed
    if state.advice_given and state.strategy and state.strategy[:20].lower() not in state.encouragement.lower():
=======
    # If reply forgot to include the strategy, patch softly
    if state.strategy and state.strategy[:20].lower() not in state.encouragement.lower():
>>>>>>> 9b892dae
        state.encouragement = (
            f"{state.encouragement.rstrip()}\n\n"
            f"One tiny, safe step you could try now: {state.strategy}"
        )
<<<<<<< HEAD
    # If we did NOT intend to give advice, make sure strategy is empty
    if not state.advice_given:
        state.strategy = ""

    return state

def _should_offer_step(user_text: str, mood: str) -> bool:
    """
    Stricter gate: suggest a step ONLY when at least one primary trigger is true:
      - explicit help/advice request
      - a real problem question (not name/smalltalk)
      - distress keywords in the message
    Mood can *support* the decision, but mood alone is not enough.
    Positive moods require explicit help to offer steps.
    Short/low-content messages don't trigger steps.
    """
    t = user_text.lower()

    # Ignore smalltalk/identity
    if RE_ASK_NAME.search(t) or RE_SMALL.search(t):
        return False

    helpy    = bool(RE_HELP.search(t))
    q_about  = ("?" in t or bool(RE_QWORD.search(t))) and not RE_ASK_NAME.search(t)
    distress = bool(RE_DISTRESS.search(t))
    primary  = helpy or q_about or distress

    if not primary:
        return False

    mood_l = (mood or "").lower()
    if mood_l in POSITIVE_MOODS and not helpy:
        return False

    # Avoid triggering on very short / low-content turns
    if len(t.split()) < 5:
        return False

    return True
=======

    return state
>>>>>>> 9b892dae

# -----------------------
# Orchestration
# -----------------------
async def run_pipeline(
    user_text: str,
    history: Optional[List[Dict[str, str]]] = None,
):
    # Shared state
    state = TurnState(user_text=user_text, history=history or [])

<<<<<<< HEAD
    # 1) Safety gate (rules + LLM moderation)
=======
    # 1) Safety gate (rules first, LLM moderation if enabled)
>>>>>>> 9b892dae
    state.crisis = await detect_crisis_with_moderation(state.user_text)

    if state.crisis != "none":
        state = validate_and_repair(state)
        return {
            "mood": state.mood,
            "strategy": state.strategy,
            "encouragement": state.encouragement,
            "crisis_detected": True,
<<<<<<< HEAD
            "safety": _safety_summary(state),
            "advice_given": state.advice_given,
=======
>>>>>>> 9b892dae
        }

    # 2) Mood
    state.mood = detect_mood(state.user_text) or "neutral"

<<<<<<< HEAD
    # 3) Decide: conversation (Encouragement) vs advice (Coach)
    if _should_offer_step(state.user_text, state.mood):
        draft = await coach_draft(user_text=state.user_text, mood=state.mood, history=state.history)
        state.strategy = draft.get("strategy") or ""
        draft_msg = draft.get("message") or ""
        state.advice_given = True
    else:
        draft_msg = await converse(user_text=state.user_text, mood=state.mood, history=state.history, crisis=state.crisis)
        state.strategy = ""
        state.advice_given = False
=======
    # 3) Strategy
    state.strategy = await suggest_strategy(
        user_text=state.user_text,
        mood=state.mood,
        crisis=state.crisis,
        history=state.history,
    )
>>>>>>> 9b892dae

    # Defense: if strategy itself looks unsafe
    if detect_crisis(state.strategy) != "none":
        state.crisis = "self_harm"
        state = validate_and_repair(state)
        return {
            "mood": state.mood,
            "strategy": state.strategy,
            "encouragement": state.encouragement,
            "crisis_detected": True,
<<<<<<< HEAD
            "safety": _safety_summary(state),
            "advice_given": state.advice_given,
        }

    crit = await critic_fix(draft_msg, state.strategy if state.advice_given else "")
    if not crit.get("ok"):
        state.crisis = "self_harm"
        state = validate_and_repair(state)
        return {
            "mood": state.mood,
            "strategy": state.strategy,
            "encouragement": state.encouragement,
            "crisis_detected": True,
            "safety": _safety_summary(state),
            "advice_given": state.advice_given,
        }

    state.encouragement = crit["message"]

    # 5) Final reconciliation + safety labeling
=======
        }

    # 4) Encouragement
    state.encouragement = await encourage(
        user_text=state.user_text,
        mood=state.mood,
        strategy=state.strategy,
        crisis=state.crisis,
        history=state.history,
    )

    # Final reconciliation
>>>>>>> 9b892dae
    state = validate_and_repair(state)

    return {
        "mood": state.mood,
        "strategy": state.strategy,
        "encouragement": state.encouragement,
        "crisis_detected": state.crisis != "none",
<<<<<<< HEAD
        "safety": _safety_summary(state),
        "advice_given": state.advice_given,
=======
>>>>>>> 9b892dae
    }<|MERGE_RESOLUTION|>--- conflicted
+++ resolved
@@ -6,14 +6,8 @@
 # Agents
 from .agents.safety import detect_crisis, detect_crisis_with_moderation
 from .agents.mood import detect_mood
-<<<<<<< HEAD
-from .agents.encouragement import converse
-from .agents.coach_agent import coach_draft
-from .agents.critic_agent import critic_fix
-=======
 from .agents.strategy import suggest_strategy
 from .agents.encouragement import encourage
->>>>>>> 9b892dae
 
 # Crisis types
 Crisis = Literal["none", "self_harm", "other_harm"]
@@ -32,12 +26,7 @@
     mood: str = "neutral"        # anger|joy|optimism|sadness|neutral|unknown
     strategy: str = ""
     encouragement: str = ""
-    advice_given: bool = False  # tells the UI whether we intentionally gave a step
 
-<<<<<<< HEAD
-# ---------- Safety & heuristics ----------
-UNSAFE_HINTS = ("kill","suicide","stab","shoot","harm","hurt","explode","bomb","attack","poison","unalive")
-=======
 # -----------------------
 # Validation / Reconcile
 # -----------------------
@@ -45,119 +34,39 @@
     "kill", "suicide", "stab", "shoot", "harm", "hurt", "explode", "bomb",
     "attack", "poison", "unalive",
 )
->>>>>>> 9b892dae
 
 def _likely_unsafe(s: str) -> bool:
     t = (s or "").lower()
     return any(k in t for k in UNSAFE_HINTS)
 
-<<<<<<< HEAD
-# Advice gating regexes
-RE_HELP     = re.compile(r"\b(help|what should i do|advice|suggest|tip|how do i|can you help|how to)\b", re.I)
-RE_QWORD    = re.compile(r"\b(what|how|why|when|where|who|should|could|can|would|will|do|did|am|is|are|may|might)\b", re.I)
-RE_ASK_NAME = re.compile(r"\b(what('?s| is)\s+your\s+name|who\s+are\s+you)\b", re.I)
-RE_SMALL    = re.compile(r"\b(how are you|what'?s up|wyd)\b", re.I)
-RE_DISTRESS = re.compile(
-    r"\b(stress|stressed|overwhelm|overwhelmed|anxious|anxiety|panic|sad|down|depress|lonely|alone|angry|upset|worried|scared|afraid|tired|exhausted|burn(?:ed|t)\b|can.?t\s+(cope|focus|sleep))",
-    re.I,
-)
-
-SUPPORT_MOODS  = {"sadness","distress","anger"}
-POSITIVE_MOODS = {"joy","optimism"}
-
-def _safety_summary(state: TurnState) -> dict:
-    """Calmer label: 'watch' only if the *message* shows distress language or moderation flagged crisis."""
-    txt = (state.user_text or "")
-    if state.crisis == "self_harm":  return {"level": "crisis_self",  "reason": "Self-harm risk detected"}
-    if state.crisis == "other_harm": return {"level": "crisis_others","reason": "Risk to others detected"}
-    if RE_DISTRESS.search(txt):      return {"level": "watch",       "reason": "Tense or distressed language"}
-    return {"level": "safe", "reason": "No crisis indicators found"}
-
-def validate_and_repair(state: TurnState) -> TurnState:
-    # Crisis wins
-=======
 def validate_and_repair(state: TurnState) -> TurnState:
     """
     Enforce final invariants:
       - If any sign of crisis appears in outputs → crisis mode wins.
-      - Encouragement must mention/align with strategy if we’re not in crisis.
+      - Encouragement should mention/align with strategy if we’re not in crisis.
     """
->>>>>>> 9b892dae
     if state.crisis != "none":
         state.mood = "unknown"
         state.strategy = ""
         state.encouragement = CRISIS_MESSAGE
-        state.advice_given = False
         return state
 
-<<<<<<< HEAD
-    # Defense-in-depth
-=======
     # post-safety scan of generated text (defense-in-depth)
->>>>>>> 9b892dae
     if _likely_unsafe(state.strategy) or _likely_unsafe(state.encouragement):
         state.crisis = "self_harm"  # generic fallback
         state.mood = "unknown"
         state.strategy = ""
         state.encouragement = CRISIS_MESSAGE
-        state.advice_given = False
         return state
 
-<<<<<<< HEAD
-    # If we intentionally provided advice, ensure the strategy is echoed
-    if state.advice_given and state.strategy and state.strategy[:20].lower() not in state.encouragement.lower():
-=======
     # If reply forgot to include the strategy, patch softly
     if state.strategy and state.strategy[:20].lower() not in state.encouragement.lower():
->>>>>>> 9b892dae
         state.encouragement = (
             f"{state.encouragement.rstrip()}\n\n"
             f"One tiny, safe step you could try now: {state.strategy}"
         )
-<<<<<<< HEAD
-    # If we did NOT intend to give advice, make sure strategy is empty
-    if not state.advice_given:
-        state.strategy = ""
 
     return state
-
-def _should_offer_step(user_text: str, mood: str) -> bool:
-    """
-    Stricter gate: suggest a step ONLY when at least one primary trigger is true:
-      - explicit help/advice request
-      - a real problem question (not name/smalltalk)
-      - distress keywords in the message
-    Mood can *support* the decision, but mood alone is not enough.
-    Positive moods require explicit help to offer steps.
-    Short/low-content messages don't trigger steps.
-    """
-    t = user_text.lower()
-
-    # Ignore smalltalk/identity
-    if RE_ASK_NAME.search(t) or RE_SMALL.search(t):
-        return False
-
-    helpy    = bool(RE_HELP.search(t))
-    q_about  = ("?" in t or bool(RE_QWORD.search(t))) and not RE_ASK_NAME.search(t)
-    distress = bool(RE_DISTRESS.search(t))
-    primary  = helpy or q_about or distress
-
-    if not primary:
-        return False
-
-    mood_l = (mood or "").lower()
-    if mood_l in POSITIVE_MOODS and not helpy:
-        return False
-
-    # Avoid triggering on very short / low-content turns
-    if len(t.split()) < 5:
-        return False
-
-    return True
-=======
-
-    return state
->>>>>>> 9b892dae
 
 # -----------------------
 # Orchestration
@@ -169,13 +78,8 @@
     # Shared state
     state = TurnState(user_text=user_text, history=history or [])
 
-<<<<<<< HEAD
-    # 1) Safety gate (rules + LLM moderation)
-=======
     # 1) Safety gate (rules first, LLM moderation if enabled)
->>>>>>> 9b892dae
     state.crisis = await detect_crisis_with_moderation(state.user_text)
-
     if state.crisis != "none":
         state = validate_and_repair(state)
         return {
@@ -183,36 +87,18 @@
             "strategy": state.strategy,
             "encouragement": state.encouragement,
             "crisis_detected": True,
-<<<<<<< HEAD
-            "safety": _safety_summary(state),
-            "advice_given": state.advice_given,
-=======
->>>>>>> 9b892dae
         }
 
     # 2) Mood
     state.mood = detect_mood(state.user_text) or "neutral"
 
-<<<<<<< HEAD
-    # 3) Decide: conversation (Encouragement) vs advice (Coach)
-    if _should_offer_step(state.user_text, state.mood):
-        draft = await coach_draft(user_text=state.user_text, mood=state.mood, history=state.history)
-        state.strategy = draft.get("strategy") or ""
-        draft_msg = draft.get("message") or ""
-        state.advice_given = True
-    else:
-        draft_msg = await converse(user_text=state.user_text, mood=state.mood, history=state.history, crisis=state.crisis)
-        state.strategy = ""
-        state.advice_given = False
-=======
-    # 3) Strategy
+    # 3) Strategy (tiny safe step; empty string if none)
     state.strategy = await suggest_strategy(
         user_text=state.user_text,
         mood=state.mood,
         crisis=state.crisis,
         history=state.history,
     )
->>>>>>> 9b892dae
 
     # Defense: if strategy itself looks unsafe
     if detect_crisis(state.strategy) != "none":
@@ -223,31 +109,9 @@
             "strategy": state.strategy,
             "encouragement": state.encouragement,
             "crisis_detected": True,
-<<<<<<< HEAD
-            "safety": _safety_summary(state),
-            "advice_given": state.advice_given,
         }
 
-    crit = await critic_fix(draft_msg, state.strategy if state.advice_given else "")
-    if not crit.get("ok"):
-        state.crisis = "self_harm"
-        state = validate_and_repair(state)
-        return {
-            "mood": state.mood,
-            "strategy": state.strategy,
-            "encouragement": state.encouragement,
-            "crisis_detected": True,
-            "safety": _safety_summary(state),
-            "advice_given": state.advice_given,
-        }
-
-    state.encouragement = crit["message"]
-
-    # 5) Final reconciliation + safety labeling
-=======
-        }
-
-    # 4) Encouragement
+    # 4) Encouragement (mirrors feeling; invites strategy once if present)
     state.encouragement = await encourage(
         user_text=state.user_text,
         mood=state.mood,
@@ -257,7 +121,6 @@
     )
 
     # Final reconciliation
->>>>>>> 9b892dae
     state = validate_and_repair(state)
 
     return {
@@ -265,9 +128,4 @@
         "strategy": state.strategy,
         "encouragement": state.encouragement,
         "crisis_detected": state.crisis != "none",
-<<<<<<< HEAD
-        "safety": _safety_summary(state),
-        "advice_given": state.advice_given,
-=======
->>>>>>> 9b892dae
     }