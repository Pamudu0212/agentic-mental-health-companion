# app/agents/encouragement.py
<<<<<<< HEAD
from __future__ import annotations
from typing import Optional, List, Dict, Literal
import os, random, httpx

from ..prompts import ENCOURAGEMENT_SYSTEM

Crisis = Literal["none", "self_harm", "other_harm"]

=======
import os, httpx, json
from typing import List, Dict, Optional, Literal
from ..agents.safety import detect_crisis

OPENAI_API_KEY  = os.getenv("OPENAI_API_KEY") or os.getenv("GROQ_API_KEY")
OPENAI_BASE_URL = os.getenv("OPENAI_BASE_URL", "https://api.openai.com/v1")
OPENAI_MODEL    = os.getenv("OPENAI_MODEL", "gpt-4o-mini")  # or llama-3.1-70b-versatile

SYSTEM = """You are the Encouragement Agent.
Write 2–4 warm, non-clinical sentences that mirror the user’s feeling and invite exactly the given strategy.
Rules:
- Must mention the strategy verbatim once.
- Must be safe; never normalize harm; no instructions enabling harm.
- If crisis flag is not 'none', return the crisis support message instead.
Output JSON ONLY:
{"encouragement": string}
"""

>>>>>>> 19c0aa82
CRISIS_MESSAGE = (
    "I’m really concerned about safety here. I can’t help with anything that could put "
    "you or others at risk. Please contact local emergency services or a crisis hotline right now. "
    "If you can, reach out to someone you trust so you’re not alone."
)

<<<<<<< HEAD
# --------- Small safe fallbacks (used if LLM call fails) ----------
FALLBACKS = [
    "Thanks for saying that. What feels most present for you right now?",
    "I’m listening. Could you say a little more about what’s hard in this moment?",
    "That makes sense. What do you notice in your body or thoughts right now?",
]

OPENAI_BASE_URL = os.getenv("OPENAI_BASE_URL", "https://api.openai.com/v1")
OPENAI_MODEL    = os.getenv("OPENAI_MODEL", "gpt-4o-mini")
OPENAI_API_KEY  = os.getenv("OPENAI_API_KEY", "")

async def _chat(messages: list[dict], temperature=0.6, top_p=0.9, timeout=18.0) -> str:
    headers = {"Authorization": f"Bearer {OPENAI_API_KEY}"} if OPENAI_API_KEY else {}
    body = {"model": OPENAI_MODEL, "messages": messages, "temperature": temperature, "top_p": top_p}
    async with httpx.AsyncClient(timeout=timeout) as client:
        r = await client.post(f"{OPENAI_BASE_URL.rstrip('/')}/chat/completions",
                              headers=headers, json=body)
        r.raise_for_status()
        data = r.json()
        return (data["choices"][0]["message"]["content"] or "").strip()

# ----------------------------
# New: conversation-only mode
# ----------------------------
async def converse(
    *, user_text: str, mood: str, history: Optional[List[Dict[str, str]]], crisis: Crisis = "none"
) -> str:
    """
    Produce a therapist-like reply: brief reflection + ONE open, gentle question.
    No coping steps, no lists, no emojis.
    """
    if crisis != "none":
        return CRISIS_MESSAGE

    sys = (
        "You are a warm, non-clinical companion. Respond in 1–2 short sentences. "
        "First reflect/validate the user's feeling. Then ask ONE open, gentle question to learn more. "
        "No advice, no coping steps, no lists, no emojis."
    )
    messages = [
        {"role": "system", "content": sys},
        {"role": "user", "content": f"User said: {user_text}\nMood guess: {mood or 'neutral'}\nWrite the reply."},
    ]
    try:
        out = await _chat(messages, temperature=0.6, top_p=0.9)
        # keep very short
        if len(out.split()) > 70:
            out = "Thanks for sharing that. What feels most present for you right now?"
        return out.strip()
    except Exception:
        return random.choice(FALLBACKS)

# ----------------------------
# (Optional) step-style helper
# ----------------------------
async def encourage(
    *, user_text: str, mood: str, strategy: str, history: Optional[List[Dict[str, str]]], crisis: Crisis = "none"
) -> str:
    """
    Legacy function for step-style encouragement (kept for compatibility).
    If you call this, include a `strategy` sentence to weave in; otherwise it's a
    short supportive line.
    """
    if crisis != "none":
        return CRISIS_MESSAGE

    prompt = (
        f"{ENCOURAGEMENT_SYSTEM}\n\n"
        f"User: {user_text}\n"
        f"Mood guess: {mood or 'neutral'}\n"
        f"Suggested tiny step (optional): {strategy or '(none)'}\n\n"
        "Write 1–2 short sentences. If a step is provided and sensible, include it in natural language."
    )
    messages = [{"role": "system", "content": ENCOURAGEMENT_SYSTEM},
                {"role": "user", "content": prompt}]
    try:
        out = await _chat(messages, temperature=0.5, top_p=0.9)
        return out.strip()
    except Exception:
        if strategy:
            return f"Thanks for sharing that. One tiny next step: {strategy}"
        return random.choice(FALLBACKS)
=======
def _history(history: Optional[List[Dict[str, str]]]) -> str:
    if not history: return ""
    lines = []
    for m in history[-6:]:
        lines.append(f"{m['role']}: {m['content']}")
    return "\n".join(lines)

async def encourage(
    user_text: str,
    mood: str,
    strategy: str,
    crisis: Literal["none","self_harm","other_harm"],
    history: Optional[List[Dict[str, str]]] = None,
) -> str:
    if crisis != "none":
        return CRISIS_MESSAGE

    # extra guard
    if detect_crisis(user_text) != "none":
        return CRISIS_MESSAGE

    user_prompt = {
        "role": "user",
        "content": (
            f"User mood: {mood}\n"
            f"User text: {user_text}\n"
            f"Strategy to invite (must include verbatim once): {strategy}\n"
            f"Crisis: {crisis}\n"
            f"History:\n{_history(history)}\n\n"
            "Return JSON only."
        ),
    }

    payload = {
        "model": OPENAI_MODEL,
        "messages": [
            {"role": "system", "content": SYSTEM},
            user_prompt,
        ],
        "temperature": 0.35,
        "response_format": {"type": "json_object"},
    }

    async with httpx.AsyncClient(timeout=40.0) as client:
        r = await client.post(
            f"{OPENAI_BASE_URL}/chat/completions",
            headers={"Authorization": f"Bearer {OPENAI_API_KEY}"},
            json=payload,
        )
        r.raise_for_status()
        data = r.json()
        text = data["choices"][0]["message"]["content"]

    try:
        obj = json.loads(text)
        reply = (obj.get("encouragement") or "").strip()
    except Exception:
        reply = (
            "I’m here with you and I hear how you’re feeling. "
            f"If it helps, you could try this small step: {strategy}"
        )

    # post-guard
    if detect_crisis(reply) != "none":
        return CRISIS_MESSAGE
    return reply
>>>>>>> 19c0aa82
<|MERGE_RESOLUTION|>--- conflicted
+++ resolved
@@ -1,187 +1,180 @@
 # app/agents/encouragement.py
-<<<<<<< HEAD
 from __future__ import annotations
-from typing import Optional, List, Dict, Literal
-import os, random, httpx
 
-from ..prompts import ENCOURAGEMENT_SYSTEM
+import os
+import json
+import random
+from typing import List, Dict, Optional, Literal
 
+import httpx
+from ..agents.safety import detect_crisis
+
+# Crisis types
 Crisis = Literal["none", "self_harm", "other_harm"]
 
-=======
-import os, httpx, json
-from typing import List, Dict, Optional, Literal
-from ..agents.safety import detect_crisis
+# -------------------
+# Configuration
+# -------------------
+# Allow Groq or OpenAI envs
+OPENAI_API_KEY = os.getenv("OPENAI_API_KEY") or os.getenv("GROQ_API_KEY") or ""
+OPENAI_BASE_URL = (os.getenv("OPENAI_BASE_URL", "https://api.openai.com/v1")).rstrip("/")
+OPENAI_MODEL = os.getenv("OPENAI_MODEL", "gpt-4o-mini")  # e.g., "llama-3.1-8b-instant" on Groq
 
-OPENAI_API_KEY  = os.getenv("OPENAI_API_KEY") or os.getenv("GROQ_API_KEY")
-OPENAI_BASE_URL = os.getenv("OPENAI_BASE_URL", "https://api.openai.com/v1")
-OPENAI_MODEL    = os.getenv("OPENAI_MODEL", "gpt-4o-mini")  # or llama-3.1-70b-versatile
-
-SYSTEM = """You are the Encouragement Agent.
-Write 2–4 warm, non-clinical sentences that mirror the user’s feeling and invite exactly the given strategy.
-Rules:
-- Must mention the strategy verbatim once.
-- Must be safe; never normalize harm; no instructions enabling harm.
-- If crisis flag is not 'none', return the crisis support message instead.
-Output JSON ONLY:
-{"encouragement": string}
-"""
-
->>>>>>> 19c0aa82
 CRISIS_MESSAGE = (
     "I’m really concerned about safety here. I can’t help with anything that could put "
     "you or others at risk. Please contact local emergency services or a crisis hotline right now. "
     "If you can, reach out to someone you trust so you’re not alone."
 )
 
-<<<<<<< HEAD
-# --------- Small safe fallbacks (used if LLM call fails) ----------
+# Small safe fallbacks if the LLM call fails
 FALLBACKS = [
     "Thanks for saying that. What feels most present for you right now?",
     "I’m listening. Could you say a little more about what’s hard in this moment?",
     "That makes sense. What do you notice in your body or thoughts right now?",
 ]
 
-OPENAI_BASE_URL = os.getenv("OPENAI_BASE_URL", "https://api.openai.com/v1")
-OPENAI_MODEL    = os.getenv("OPENAI_MODEL", "gpt-4o-mini")
-OPENAI_API_KEY  = os.getenv("OPENAI_API_KEY", "")
+SYSTEM = """You are the Encouragement Agent.
+Write 2–4 warm, non-clinical sentences that mirror the user’s feeling and invite exactly the given strategy.
+Rules:
+- Mention the strategy verbatim exactly once (if provided and safe).
+- Be safe; never normalize harm; no instructions enabling harm.
+- If crisis flag is not 'none', return the crisis support message instead.
+Output JSON ONLY:
+{"encouragement": string}
+"""
 
-async def _chat(messages: list[dict], temperature=0.6, top_p=0.9, timeout=18.0) -> str:
+# -------------------
+# Helpers
+# -------------------
+def _history(history: Optional[List[Dict[str, str]]]) -> str:
+    """Render recent turns for context (last 6)."""
+    if not history:
+        return ""
+    lines = []
+    for m in history[-6:]:
+        role = m.get("role", "")
+        content = m.get("content", "")
+        lines.append(f"{role}: {content}")
+    return "\n".join(lines)
+
+async def _llm_json(messages: List[Dict[str, str]], temperature: float = 0.35, timeout: float = 40.0) -> str:
+    """Call the Chat Completions API with JSON response_format and return the raw text."""
     headers = {"Authorization": f"Bearer {OPENAI_API_KEY}"} if OPENAI_API_KEY else {}
-    body = {"model": OPENAI_MODEL, "messages": messages, "temperature": temperature, "top_p": top_p}
+    payload = {
+        "model": OPENAI_MODEL,
+        "messages": messages,
+        "temperature": temperature,
+        "response_format": {"type": "json_object"},
+    }
     async with httpx.AsyncClient(timeout=timeout) as client:
-        r = await client.post(f"{OPENAI_BASE_URL.rstrip('/')}/chat/completions",
-                              headers=headers, json=body)
+        r = await client.post(f"{OPENAI_BASE_URL}/chat/completions", headers=headers, json=payload)
         r.raise_for_status()
         data = r.json()
         return (data["choices"][0]["message"]["content"] or "").strip()
 
-# ----------------------------
-# New: conversation-only mode
-# ----------------------------
-async def converse(
-    *, user_text: str, mood: str, history: Optional[List[Dict[str, str]]], crisis: Crisis = "none"
-) -> str:
-    """
-    Produce a therapist-like reply: brief reflection + ONE open, gentle question.
-    No coping steps, no lists, no emojis.
-    """
-    if crisis != "none":
-        return CRISIS_MESSAGE
-
-    sys = (
-        "You are a warm, non-clinical companion. Respond in 1–2 short sentences. "
-        "First reflect/validate the user's feeling. Then ask ONE open, gentle question to learn more. "
-        "No advice, no coping steps, no lists, no emojis."
-    )
-    messages = [
-        {"role": "system", "content": sys},
-        {"role": "user", "content": f"User said: {user_text}\nMood guess: {mood or 'neutral'}\nWrite the reply."},
-    ]
-    try:
-        out = await _chat(messages, temperature=0.6, top_p=0.9)
-        # keep very short
-        if len(out.split()) > 70:
-            out = "Thanks for sharing that. What feels most present for you right now?"
-        return out.strip()
-    except Exception:
-        return random.choice(FALLBACKS)
-
-# ----------------------------
-# (Optional) step-style helper
-# ----------------------------
+# -------------------
+# Public API
+# -------------------
 async def encourage(
-    *, user_text: str, mood: str, strategy: str, history: Optional[List[Dict[str, str]]], crisis: Crisis = "none"
-) -> str:
-    """
-    Legacy function for step-style encouragement (kept for compatibility).
-    If you call this, include a `strategy` sentence to weave in; otherwise it's a
-    short supportive line.
-    """
-    if crisis != "none":
-        return CRISIS_MESSAGE
-
-    prompt = (
-        f"{ENCOURAGEMENT_SYSTEM}\n\n"
-        f"User: {user_text}\n"
-        f"Mood guess: {mood or 'neutral'}\n"
-        f"Suggested tiny step (optional): {strategy or '(none)'}\n\n"
-        "Write 1–2 short sentences. If a step is provided and sensible, include it in natural language."
-    )
-    messages = [{"role": "system", "content": ENCOURAGEMENT_SYSTEM},
-                {"role": "user", "content": prompt}]
-    try:
-        out = await _chat(messages, temperature=0.5, top_p=0.9)
-        return out.strip()
-    except Exception:
-        if strategy:
-            return f"Thanks for sharing that. One tiny next step: {strategy}"
-        return random.choice(FALLBACKS)
-=======
-def _history(history: Optional[List[Dict[str, str]]]) -> str:
-    if not history: return ""
-    lines = []
-    for m in history[-6:]:
-        lines.append(f"{m['role']}: {m['content']}")
-    return "\n".join(lines)
-
-async def encourage(
+    *,
     user_text: str,
     mood: str,
     strategy: str,
-    crisis: Literal["none","self_harm","other_harm"],
+    crisis: Crisis,
     history: Optional[List[Dict[str, str]]] = None,
 ) -> str:
+    """
+    Produce a short supportive response that mirrors the user's feeling and naturally invites the given strategy.
+    - If crisis != "none" OR safety guard triggers, return a crisis message.
+    - Returns 1–3 sentences total.
+    """
+    # Hard safety gates
     if crisis != "none":
         return CRISIS_MESSAGE
-
-    # extra guard
     if detect_crisis(user_text) != "none":
         return CRISIS_MESSAGE
 
+    # Build user prompt
     user_prompt = {
         "role": "user",
         "content": (
-            f"User mood: {mood}\n"
+            f"User mood: {mood or 'neutral'}\n"
             f"User text: {user_text}\n"
-            f"Strategy to invite (must include verbatim once): {strategy}\n"
+            f"Strategy to invite (must include verbatim once if sensible): {strategy or '(none)'}\n"
             f"Crisis: {crisis}\n"
             f"History:\n{_history(history)}\n\n"
             "Return JSON only."
         ),
     }
 
-    payload = {
-        "model": OPENAI_MODEL,
-        "messages": [
-            {"role": "system", "content": SYSTEM},
-            user_prompt,
-        ],
-        "temperature": 0.35,
-        "response_format": {"type": "json_object"},
-    }
+    messages = [
+        {"role": "system", "content": SYSTEM},
+        user_prompt,
+    ]
 
-    async with httpx.AsyncClient(timeout=40.0) as client:
-        r = await client.post(
-            f"{OPENAI_BASE_URL}/chat/completions",
-            headers={"Authorization": f"Bearer {OPENAI_API_KEY}"},
-            json=payload,
-        )
-        r.raise_for_status()
-        data = r.json()
-        text = data["choices"][0]["message"]["content"]
-
+    # Call LLM with JSON output
     try:
+        text = await _llm_json(messages, temperature=0.35)
         obj = json.loads(text)
         reply = (obj.get("encouragement") or "").strip()
     except Exception:
-        reply = (
-            "I’m here with you and I hear how you’re feeling. "
-            f"If it helps, you could try this small step: {strategy}"
-        )
+        # Fallbacks if the model call or JSON parsing fails
+        if strategy:
+            return (
+                "I’m here with you and I hear how you’re feeling. "
+                f"If it helps, you could try this small step: {strategy}"
+            )
+        return random.choice(FALLBACKS)
 
-    # post-guard
+    # Post-guard the generated text
     if detect_crisis(reply) != "none":
         return CRISIS_MESSAGE
+
+    # Keep it concise
+    if len(reply.split()) > 90:
+        reply = "Thanks for sharing that. What feels most present for you right now?"
     return reply
->>>>>>> 19c0aa82
+
+
+# Optional conversational variant used by some flows (kept for compatibility).
+async def converse(
+    *,
+    user_text: str,
+    mood: str,
+    history: Optional[List[Dict[str, str]]] = None,
+    crisis: Crisis = "none",
+) -> str:
+    """
+    Produce 1–2 sentences: reflect the feeling + ask one gentle open question.
+    No coping steps, no lists, no emojis.
+    """
+    if crisis != "none":
+        return CRISIS_MESSAGE
+    if detect_crisis(user_text) != "none":
+        return CRISIS_MESSAGE
+
+    sys = (
+        "You are a warm, non-clinical companion. Respond in 1–2 short sentences. "
+        "First reflect/validate the user's feeling. Then ask ONE open, gentle question to learn more. "
+        "No advice, no coping steps, no lists, no emojis. Output plain text."
+    )
+
+    messages = [
+        {"role": "system", "content": sys},
+        {"role": "user", "content": f"User said: {user_text}\nMood guess: {mood or 'neutral'}"},
+    ]
+
+    try:
+        # Use regular chat (plain text) for this small variant
+        headers = {"Authorization": f"Bearer {OPENAI_API_KEY}"} if OPENAI_API_KEY else {}
+        payload = {"model": OPENAI_MODEL, "messages": messages, "temperature": 0.6, "top_p": 0.9}
+        async with httpx.AsyncClient(timeout=18.0) as client:
+            r = await client.post(f"{OPENAI_BASE_URL}/chat/completions", headers=headers, json=payload)
+            r.raise_for_status()
+            data = r.json()
+            out = (data["choices"][0]["message"]["content"] or "").strip()
+        if len(out.split()) > 70:
+            out = "Thanks for sharing that. What feels most present for you right now?"
+        return out
+    except Exception:
+        return random.choice(FALLBACKS)