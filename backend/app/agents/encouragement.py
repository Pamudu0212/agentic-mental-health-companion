# app/agents/encouragement.py
from __future__ import annotations
<<<<<<< HEAD

import os
import json
import random
from typing import List, Dict, Optional, Literal
=======
from typing import Optional, List, Dict, Literal
import random, re

from ..prompts import ENCOURAGEMENT_SYSTEM
from ..llm_router import chat_completions  # ← per-agent router
>>>>>>> 3327cfde

import httpx
from ..agents.safety import detect_crisis

# Crisis types
Crisis = Literal["none", "self_harm", "other_harm"]

# -------------------
# Configuration
# -------------------
# Allow Groq or OpenAI envs
OPENAI_API_KEY = os.getenv("OPENAI_API_KEY") or os.getenv("GROQ_API_KEY") or ""
OPENAI_BASE_URL = (os.getenv("OPENAI_BASE_URL", "https://api.openai.com/v1")).rstrip("/")
OPENAI_MODEL = os.getenv("OPENAI_MODEL", "gpt-4o-mini")  # e.g., "llama-3.1-8b-instant" on Groq

CRISIS_MESSAGE = (
    "I’m really concerned about safety here. I can’t help with anything that could put "
    "you or others at risk. Please contact local emergency services or a crisis hotline right now. "
    "If you can, reach out to someone you trust so you’re not alone."
)

# Small safe fallbacks if the LLM call fails
FALLBACKS = [
    "Thanks for saying that. What feels most present for you right now?",
    "I’m listening. Could you say a little more about what’s hard in this moment?",
    "That makes sense. What do you notice in your body or thoughts right now?",
]

<<<<<<< HEAD
SYSTEM = """You are the Encouragement Agent.
Write 2–4 warm, non-clinical sentences that mirror the user’s feeling and invite exactly the given strategy.
Rules:
- Mention the strategy verbatim exactly once (if provided and safe).
- Be safe; never normalize harm; no instructions enabling harm.
- If crisis flag is not 'none', return the crisis support message instead.
Output JSON ONLY:
{"encouragement": string}
"""

# -------------------
# Helpers
# -------------------
def _history(history: Optional[List[Dict[str, str]]]) -> str:
    """Render recent turns for context (last 6)."""
    if not history:
        return ""
    lines = []
    for m in history[-6:]:
        role = m.get("role", "")
        content = m.get("content", "")
        lines.append(f"{role}: {content}")
    return "\n".join(lines)

async def _llm_json(messages: List[Dict[str, str]], temperature: float = 0.35, timeout: float = 40.0) -> str:
    """Call the Chat Completions API with JSON response_format and return the raw text."""
    headers = {"Authorization": f"Bearer {OPENAI_API_KEY}"} if OPENAI_API_KEY else {}
    payload = {
        "model": OPENAI_MODEL,
        "messages": messages,
        "temperature": temperature,
        "response_format": {"type": "json_object"},
    }
    async with httpx.AsyncClient(timeout=timeout) as client:
        r = await client.post(f"{OPENAI_BASE_URL}/chat/completions", headers=headers, json=payload)
        r.raise_for_status()
        data = r.json()
        return (data["choices"][0]["message"]["content"] or "").strip()

# -------------------
# Public API
# -------------------
async def encourage(
    *,
    user_text: str,
    mood: str,
    strategy: str,
    crisis: Crisis,
    history: Optional[List[Dict[str, str]]] = None,
=======
# words that imply unsolicited “advice” (avoid in conversation mode)
ADVICE_HINTS = (
    "try ", "you could", "do this", "do that", "step", "exercise", "breathing",
    "box breathing", "grounding", "timer", "stretch", "walk for", "count", "inhale",
)

def _score_candidate(text: str, user_text: str) -> int:
    """Small rubric: open question + empathy + short + mirrors user keyword + no advice."""
    t = text.lower()
    score = 0
    if "?" in t: score += 1
    if any(w in t for w in ("sounds", "seems", "makes sense", "thanks for", "i hear", "i’m here")): score += 1
    if not any(h in t for h in ADVICE_HINTS): score += 1
    if len(text.split()) <= 45: score += 1
    kws = re.findall(r"[a-zA-Z]{4,}", (user_text or "").lower())
    if kws and any(k in t for k in kws[:3]): score += 1
    return score

async def _candidate(user_text: str, mood: str, temp: float) -> str:
    sys = (
        "You are a warm, non-clinical companion. "
        "Write 1–2 short sentences. First reflect/validate what the user seems to feel; "
        "then ask ONE open, gentle question to learn more. Avoid advice/steps, lists, or emojis."
    )
    messages = [
        {"role": "system", "content": sys},
        {"role": "user", "content": f"User: {user_text}\nMood guess: {mood or 'neutral'}\nReply:"},
    ]
    data = await chat_completions("ENCOURAGEMENT", messages, temperature=temp, top_p=0.9)
    return (data["choices"][0]["message"]["content"] or "").strip()

# ----------------------------
# Conversation-only mode
# ----------------------------
async def converse(
    *, user_text: str, mood: str, history: Optional[List[Dict[str, str]]], crisis: Crisis = "none"
>>>>>>> 3327cfde
) -> str:
    """
    Produce a short supportive response that mirrors the user's feeling and naturally invites the given strategy.
    - If crisis != "none" OR safety guard triggers, return a crisis message.
    - Returns 1–3 sentences total.
    """
    # Hard safety gates
    if crisis != "none":
        return CRISIS_MESSAGE
    if detect_crisis(user_text) != "none":
        return CRISIS_MESSAGE

    # Build user prompt
    user_prompt = {
        "role": "user",
        "content": (
            f"User mood: {mood or 'neutral'}\n"
            f"User text: {user_text}\n"
            f"Strategy to invite (must include verbatim once if sensible): {strategy or '(none)'}\n"
            f"Crisis: {crisis}\n"
            f"History:\n{_history(history)}\n\n"
            "Return JSON only."
        ),
    }

<<<<<<< HEAD
    messages = [
        {"role": "system", "content": SYSTEM},
        user_prompt,
    ]

    # Call LLM with JSON output
    try:
        text = await _llm_json(messages, temperature=0.35)
        obj = json.loads(text)
        reply = (obj.get("encouragement") or "").strip()
    except Exception:
        # Fallbacks if the model call or JSON parsing fails
        if strategy:
            return (
                "I’m here with you and I hear how you’re feeling. "
                f"If it helps, you could try this small step: {strategy}"
            )
        return random.choice(FALLBACKS)

    # Post-guard the generated text
    if detect_crisis(reply) != "none":
        return CRISIS_MESSAGE

    # Keep it concise
    if len(reply.split()) > 90:
        reply = "Thanks for sharing that. What feels most present for you right now?"
    return reply


# Optional conversational variant used by some flows (kept for compatibility).
async def converse(
    *,
    user_text: str,
    mood: str,
    history: Optional[List[Dict[str, str]]] = None,
    crisis: Crisis = "none",
) -> str:
    """
    Produce 1–2 sentences: reflect the feeling + ask one gentle open question.
    No coping steps, no lists, no emojis.
    """
=======
    # generate a few variants and choose the best
    temps = (0.65, 0.85, 0.6)
    candidates = []
    for t in temps:
        try:
            candidates.append(await _candidate(user_text, mood, t))
        except Exception:
            continue

    if not candidates:
        return random.choice(FALLBACKS)

    best = max(candidates, key=lambda s: _score_candidate(s, user_text))
    if len(best.split()) > 60:
        best = "Thanks for sharing that. What feels most present for you right now?"
    return best

# ----------------------------
# (Optional) step-style helper (kept for compatibility)
# ----------------------------
async def encourage(
    *, user_text: str, mood: str, strategy: str, history: Optional[List[Dict[str, str]]], crisis: Crisis = "none"
) -> str:
>>>>>>> 3327cfde
    if crisis != "none":
        return CRISIS_MESSAGE
    if detect_crisis(user_text) != "none":
        return CRISIS_MESSAGE

    sys = (
        "You are a warm, non-clinical companion. Respond in 1–2 short sentences. "
        "First reflect/validate the user's feeling. Then ask ONE open, gentle question to learn more. "
        "No advice, no coping steps, no lists, no emojis. Output plain text."
    )

    messages = [
        {"role": "system", "content": sys},
        {"role": "user", "content": f"User said: {user_text}\nMood guess: {mood or 'neutral'}"},
    ]

    try:
<<<<<<< HEAD
        # Use regular chat (plain text) for this small variant
        headers = {"Authorization": f"Bearer {OPENAI_API_KEY}"} if OPENAI_API_KEY else {}
        payload = {"model": OPENAI_MODEL, "messages": messages, "temperature": 0.6, "top_p": 0.9}
        async with httpx.AsyncClient(timeout=18.0) as client:
            r = await client.post(f"{OPENAI_BASE_URL}/chat/completions", headers=headers, json=payload)
            r.raise_for_status()
            data = r.json()
            out = (data["choices"][0]["message"]["content"] or "").strip()
        if len(out.split()) > 70:
            out = "Thanks for sharing that. What feels most present for you right now?"
        return out
=======
        data = await chat_completions("ENCOURAGEMENT", messages, temperature=0.5, top_p=0.9)
        return (data["choices"][0]["message"]["content"] or "").strip()
>>>>>>> 3327cfde
    except Exception:
        return random.choice(FALLBACKS)<|MERGE_RESOLUTION|>--- conflicted
+++ resolved
@@ -1,18 +1,18 @@
 # app/agents/encouragement.py
 from __future__ import annotations
-<<<<<<< HEAD
+
 
 import os
 import json
 import random
 from typing import List, Dict, Optional, Literal
-=======
+
 from typing import Optional, List, Dict, Literal
 import random, re
 
 from ..prompts import ENCOURAGEMENT_SYSTEM
 from ..llm_router import chat_completions  # ← per-agent router
->>>>>>> 3327cfde
+
 
 import httpx
 from ..agents.safety import detect_crisis
@@ -41,7 +41,7 @@
     "That makes sense. What do you notice in your body or thoughts right now?",
 ]
 
-<<<<<<< HEAD
+
 SYSTEM = """You are the Encouragement Agent.
 Write 2–4 warm, non-clinical sentences that mirror the user’s feeling and invite exactly the given strategy.
 Rules:
@@ -91,7 +91,7 @@
     strategy: str,
     crisis: Crisis,
     history: Optional[List[Dict[str, str]]] = None,
-=======
+
 # words that imply unsolicited “advice” (avoid in conversation mode)
 ADVICE_HINTS = (
     "try ", "you could", "do this", "do that", "step", "exercise", "breathing",
@@ -128,7 +128,7 @@
 # ----------------------------
 async def converse(
     *, user_text: str, mood: str, history: Optional[List[Dict[str, str]]], crisis: Crisis = "none"
->>>>>>> 3327cfde
+
 ) -> str:
     """
     Produce a short supportive response that mirrors the user's feeling and naturally invites the given strategy.
@@ -154,7 +154,7 @@
         ),
     }
 
-<<<<<<< HEAD
+
     messages = [
         {"role": "system", "content": SYSTEM},
         user_prompt,
@@ -196,7 +196,7 @@
     Produce 1–2 sentences: reflect the feeling + ask one gentle open question.
     No coping steps, no lists, no emojis.
     """
-=======
+
     # generate a few variants and choose the best
     temps = (0.65, 0.85, 0.6)
     candidates = []
@@ -220,7 +220,7 @@
 async def encourage(
     *, user_text: str, mood: str, strategy: str, history: Optional[List[Dict[str, str]]], crisis: Crisis = "none"
 ) -> str:
->>>>>>> 3327cfde
+
     if crisis != "none":
         return CRISIS_MESSAGE
     if detect_crisis(user_text) != "none":
@@ -238,7 +238,7 @@
     ]
 
     try:
-<<<<<<< HEAD
+
         # Use regular chat (plain text) for this small variant
         headers = {"Authorization": f"Bearer {OPENAI_API_KEY}"} if OPENAI_API_KEY else {}
         payload = {"model": OPENAI_MODEL, "messages": messages, "temperature": 0.6, "top_p": 0.9}
@@ -250,9 +250,9 @@
         if len(out.split()) > 70:
             out = "Thanks for sharing that. What feels most present for you right now?"
         return out
-=======
+
         data = await chat_completions("ENCOURAGEMENT", messages, temperature=0.5, top_p=0.9)
         return (data["choices"][0]["message"]["content"] or "").strip()
->>>>>>> 3327cfde
+
     except Exception:
         return random.choice(FALLBACKS)