--- conflicted
+++ resolved
@@ -4,36 +4,23 @@
 import os
 import json
 import random
-<<<<<<< HEAD
 import re
 from typing import List, Dict, Optional, Literal
 
 import httpx
 
 from ..prompts import ENCOURAGEMENT_SYSTEM  # kept (even if unused by default)
-from ..llm_router import chat_completions  # per-agent router
+from ..llm_router import chat_completions    # per-agent router for small variants
 from ..agents.safety import detect_crisis
 
 # -------------------
 # Types
 # -------------------
-=======
-from typing import List, Dict, Optional, Literal
-
-import httpx
-from ..agents.safety import detect_crisis
-
-# Crisis types
->>>>>>> 7e084d21
 Crisis = Literal["none", "self_harm", "other_harm"]
 
 # -------------------
 # Configuration
 # -------------------
-<<<<<<< HEAD
-=======
-# Allow Groq or OpenAI envs
->>>>>>> 7e084d21
 OPENAI_API_KEY = os.getenv("OPENAI_API_KEY") or os.getenv("GROQ_API_KEY") or ""
 OPENAI_BASE_URL = (os.getenv("OPENAI_BASE_URL", "https://api.openai.com/v1")).rstrip("/")
 OPENAI_MODEL = os.getenv("OPENAI_MODEL", "gpt-4o-mini")  # e.g., "llama-3.1-8b-instant" on Groq
@@ -44,10 +31,6 @@
     "If you can, reach out to someone you trust so you’re not alone."
 )
 
-<<<<<<< HEAD
-=======
-# Small safe fallbacks if the LLM call fails
->>>>>>> 7e084d21
 FALLBACKS = [
     "Thanks for saying that. What feels most present for you right now?",
     "I’m listening. Could you say a little more about what’s hard in this moment?",
@@ -63,15 +46,12 @@
 Output JSON ONLY:
 {"encouragement": string}
 """
-<<<<<<< HEAD
 
 # Advice-like words to avoid in conversation mode
 ADVICE_HINTS = (
     "try ", "you could", "do this", "do that", "step", "exercise", "breathing",
     "box breathing", "grounding", "timer", "stretch", "walk for", "count", "inhale",
 )
-=======
->>>>>>> 7e084d21
 
 # -------------------
 # Helpers
@@ -102,7 +82,6 @@
         data = r.json()
         return (data["choices"][0]["message"]["content"] or "").strip()
 
-<<<<<<< HEAD
 def _score_candidate(text: str, user_text: str) -> int:
     """Small rubric: open question + empathy + short + mirrors user keyword + no advice."""
     t = text.lower()
@@ -138,19 +117,12 @@
 # JSON variant used by some flows
 # ----------------------------
 async def encourage_json(
-=======
-# -------------------
-# Public API
-# -------------------
-async def encourage(
->>>>>>> 7e084d21
     *,
     user_text: str,
     mood: str,
     strategy: str,
     crisis: Crisis,
     history: Optional[List[Dict[str, str]]] = None,
-<<<<<<< HEAD
     temperature: float = 0.35,
 ) -> str:
     """
@@ -214,21 +186,8 @@
     No coping steps, no lists, no emojis.
     """
     if crisis != "none" or detect_crisis(user_text) != "none":
-=======
-) -> str:
-    """
-    Produce a short supportive response that mirrors the user's feeling and naturally invites the given strategy.
-    - If crisis != "none" OR safety guard triggers, return a crisis message.
-    - Returns 1–3 sentences total.
-    """
-    # Hard safety gates
-    if crisis != "none":
->>>>>>> 7e084d21
-        return CRISIS_MESSAGE
-    if detect_crisis(user_text) != "none":
-        return CRISIS_MESSAGE
-
-<<<<<<< HEAD
+        return CRISIS_MESSAGE
+
     temps = (0.65, 0.85, 0.6)
     candidates: List[str] = []
     for t in temps:
@@ -275,49 +234,4 @@
 
     if len(reply.split()) > 90:
         reply = "Thanks for sharing that. What feels most present for you right now?"
-    return reply
-=======
-    # Build user prompt
-    user_prompt = {
-        "role": "user",
-        "content": (
-            f"User mood: {mood or 'neutral'}\n"
-            f"User text: {user_text}\n"
-            f"Strategy to invite (must include verbatim once if sensible): {strategy or '(none)'}\n"
-            f"Crisis: {crisis}\n"
-            f"History:\n{_history(history)}\n\n"
-            "Return JSON only."
-        ),
-    }
-
-    messages = [
-        {"role": "system", "content": SYSTEM},
-        user_prompt,
-    ]
-
-    # Call LLM with JSON output
-    try:
-        text = await _llm_json(messages, temperature=0.35)
-        obj = json.loads(text)
-        reply = (obj.get("encouragement") or "").strip()
-    except Exception:
-        # Fallbacks if the model call or JSON parsing fails
-        if strategy:
-            return (
-                "I’m here with you and I hear how you’re feeling. "
-                f"If it helps, you could try this small step: {strategy}"
-            )
-        return random.choice(FALLBACKS)
-
-    # Post-guard the generated text
-    if detect_crisis(reply) != "none":
-        return CRISIS_MESSAGE
-
-    # Keep it concise
-    if len(reply.split()) > 90:
-        reply = "Thanks for sharing that. What feels most present for you right now?"
-    return reply
-
-
-# Optional conversat
->>>>>>> 7e084d21
+    return reply